--- conflicted
+++ resolved
@@ -1,22 +1,15 @@
+
 #%% [markdown] 
 # # Quant GANs: Deep Generation of Financial Time Series
 # In this notebook we replicate the different steps developped in [Wiese et al., Quant GANs: Deep Generation of Financial Time Series, 2019](https://arxiv.org/abs/1907.06673) to generate synthetic financial series.
 
-[![Open In Colab](https://colab.research.google.com/assets/colab-badge.svg)](https://colab.research.google.com/github/gdeni89/Quant-GANs-deep-generation-of-financial-time-series/blob/cnn_paper/main.ipynb)
-
 # %% [markdown]
 # ## Timeseries: Fetching and Characteristics
 # In the first chapter, we use the yfinance module to obtain financial series. In this notebook we focus on equity series. We illustrate the characteristics of the financial series that we seek to replicate in synthetic data.
 # %% Times Series
-<<<<<<< HEAD
 # We use yfinance to download our targeted financial variables, the daily close price for the CAC40.
 !pip install yfinance -q
-=======
-# We use yfinance to download our targeted financial variables, the daily close price for the cac0.
-!pip install yfinance optuna -q
->>>>>>> db05d3e6
 import os
-os.chdir('/home/davidg/Documents/Cours/MLforFinance/temporalCN')
 import numpy as np
 import matplotlib.pyplot as plt
 import pandas as pd
@@ -24,7 +17,7 @@
 import matplotlib as mpl
 mpl.rcParams.update(mpl.rcParamsDefault)
 
-os.chdir('.')
+os.chdir('/home/davidg/Documents/Cours/MLforFinance/temporalCN')
 os.makedirs('./figure/',exist_ok=True)
 os.makedirs('./table/',exist_ok=True)
 
@@ -180,9 +173,10 @@
 else:
     print("No GPU available, using the CPU instead.")
     device = torch.device("cpu")
-
-# Set default optmization parameters
-num_epochs = 15
+device = torch.device("cpu")
+
+# Set optmization parameters
+num_epochs = 100
 nz         = 3
 batch_size = 20
 seq_len    = 127
@@ -221,72 +215,33 @@
 generator_path = './trained/'
 file_name = 'CAC40_daily'
 
-sd                       = 80
 receptive_field_size     = 127  
 log_returns_preprocessed = rolling_window(log_returns_preprocessed, receptive_field_size)
 data_size = log_returns.shape[0]
 print(log_returns_preprocessed.shape)
 print(data_size)
 
-# %% [markdown] 
-# ## Hyperparamter Tuning
-# In this section we optimize the GAN model, the objective function minimizes the wasserstein distance between the synthetic and the real financial series.
-# We optimize over several paramter such as the learning rate, batch size and so on. Here we use minimalist settings given the time it takes to compute the GAN model. Ideally we would use more involved settings (number of epochs and so on) and would hypertune over a wider range of parameters such as the stride of the convolution networks, the number of layer and so on.
-#%% Hypertuning
+# %%
 import torch.optim as optim
 from tqdm import tqdm
-from scipy.stats import wasserstein_distance, norm, kurtosis, skew, skewtest, kurtosistest
-from optuna.visualization import plot_parallel_coordinate
-from optuna.visualization import plot_optimization_history
-
-# Make score
-def compute_emd(generator):
-    ''' Compute the wasserstein distance between real and synthetic data given a generator.'''
-    generator.eval()
-    noise = torch.randn(sd,3,receptive_field_size).to(device)
-    y     = generator(noise).cpu().detach().squeeze();
-
-    y = (y - y.mean(axis=0))/y.std(axis=0)
-    y = standardScaler2.inverse_transform(y)
-    y = np.array([gaussianize.inverse_transform(np.expand_dims(x, 1)) for x in y]).squeeze()
-    y = standardScaler1.inverse_transform(y)
-
-    # some basic filtering to redue the tendency of GAN to produce extreme returns
-    y  = y[(y.max(axis=1) <= 2 * log_returns.max()) & (y.min(axis=1) >= 2 * log_returns.min())]
-    y -= y.mean()
-
-    windows   = pd.Series([1, 5, 20, 100], name='window size')
-    EMDscores = np.zeros(len(windows))
-
-    for i in range(len(windows)):
-        real_dist = rolling_window(log_returns, windows[i], sparse = not (windows[i] == 1)).sum(axis=0).ravel()
-        fake_dist = rolling_window(y.T, windows[i], sparse = not (windows[i] == 1)).sum(axis=0).ravel()
-        
-        EMDscores[i] = wasserstein_distance(real_dist, fake_dist)
-
-    return EMDscores.sum()
-
-def train_tune(param, tuning=True):
-    '''Compute the GAN for a given set of parameter.'''
-    # Allocate params
-    lr         = param['lr']
-    batch_size = param['batch_size']
-    sd         = param['sd']
-    dropout    = param['dropout']
-
-    seq_len = 8036
-
-    generator      = Generator(sd=sd,dropout=dropout).to(device)
-    discriminator  = Discriminator(seq_len,sd=sd,dropout=dropout).to(device)
-    
+# Load the generator onto GPU if available
+generator = Generator().to(device)
+
+# This is the training loop
+train = False
+if train:
+    discriminator  = Discriminator(seq_len).to(device)
     disc_optimizer = optim.RMSprop(discriminator.parameters(), lr=lr)
     gen_optimizer  = optim.RMSprop(generator.parameters(), lr=lr)
 
-    dataset    = Loader32(log_returns_preprocessed, 1)
+    dataset = Loader32(log_returns_preprocessed, 127)
+    dataloader = torch.utils.data.DataLoader(dataset, batch_size=batch_size)
+    dataset = Loader32(log_returns_preprocessed, 1)
     dataloader = torch.utils.data.DataLoader(dataset, batch_size=batch_size)
     t = tqdm(range(num_epochs))
-    for _ in t:
+    for epoch in t:
         for idx, data in enumerate(dataloader, 0):
+
             discriminator.zero_grad()
             real = data.to(device)
             batch_size, seq_len = real.size(0), real.size(1)
@@ -297,7 +252,7 @@
             disc_loss = -torch.mean(discriminator(real)) + torch.mean(discriminator(fake))
             disc_loss.backward()
             disc_optimizer.step()
-
+            # print(disc_loss)
             for dp in discriminator.parameters():
                 dp.data.clamp_(-clip, clip)
     
@@ -305,64 +260,23 @@
                 generator.zero_grad()
                 gen_loss = -torch.mean(discriminator(generator(noise)))
                 gen_loss.backward()
-                gen_optimizer.step()       
+                gen_optimizer.step()            
         t.set_description('Discriminator Loss: %.8f Generator Loss: %.8f' % (disc_loss.item(), gen_loss.item()))
-    if tuning:
-        return compute_emd(generator)
-    else:
-        return generator
-
-# %% [markdown] 
-# After having defined all the necessary function for the tuning we use optuna to perform a bayesian search over our hyperparameter space.
-# %% Hypertuning with Optuna
-import optuna
-from optuna.trial import TrialState
-
-def objective_(trial):
-    # Objective function with parameter grid
-    param = {
-        'lr':         trial.suggest_loguniform('lr', 0.00001,0.01),
-        'batch_size': trial.suggest_int('batch_size', 8, 32),
-        'dropout':    trial.suggest_loguniform('dropout', 1e-8, 0.1),
-        'sd':         trial.suggest_int('sd', 40, 100)
-        
-    }
-    return train_tune(param)
-
-study = optuna.create_study(direction="minimize")
-study.optimize(objective_, n_trials=20, timeout=600)
-
-pruned_trials = study.get_trials(deepcopy=False, states=[TrialState.PRUNED])
-complete_trials = study.get_trials(deepcopy=False, states=[TrialState.COMPLETE])
-
-print("Study statistics: ")
-print("  Number of finished trials: ", len(study.trials))
-print("  Number of pruned trials: ", len(pruned_trials))
-print("  Number of complete trials: ", len(complete_trials))
-
-print("Best trial:")
-trial = study.best_trial
-
-print("  Value: ", trial.value)
-
-print("  Params: ")
-for key, value in trial.params.items():
-    print("    {}: {}".format(key, value))
-
-# %% [markdown] 
-# Optimization Plots
-# %%
-plot_optimization_history(study)
-# %%
-plot_parallel_coordinate(study)
+            
+    # Save
+    torch.save(generator, f'{generator_path}trained_generator_{file_name}_epoch_{epoch}.pth')
+
+else:
+    # Load
+    generator = torch.load(f'{generator_path}trained_generator_{file_name}_epoch_{num_epochs-1}.pth')
+    generator.eval()
 
 # %% [markdown]
 # Here we create some synthetic series using the estimated GAN. To do so we create a log return series, and use the reverse transformations used to process the original data.
-# %% 
-# Get optimal model using hypertuning results
-generator = train_tune(trial.params, tuning=False)
+# %%
+pp    = 80
 generator.eval()
-noise = torch.randn(sd,3,receptive_field_size).to(device)
+noise = torch.randn(pp,3,receptive_field_size).to(device)
 y     = generator(noise).cpu().detach().squeeze();
 
 y = (y - y.mean(axis=0))/y.std(axis=0)
@@ -447,8 +361,9 @@
 # %%
 from scipy.stats import wasserstein_distance, norm, kurtosis, skew, skewtest, kurtosistest
 
-windows   = pd.Series([1, 5, 20, 100], name='window size')
+windows = pd.Series([1, 5, 20, 100], name='window size')
 EMDscores = np.zeros(len(windows))
+
 for i in range(len(windows)):
     real_dist = rolling_window(log_returns, windows[i], sparse = not (windows[i] == 1)).sum(axis=0).ravel()
     fake_dist = rolling_window(y.T, windows[i], sparse = not (windows[i] == 1)).sum(axis=0).ravel()
